package mediamath.metrics

import com.codahale.metrics._
import com.fasterxml.jackson.databind.ObjectMapper
import dispatch._
import Defaults._
import java.util.concurrent.TimeUnit
import scala.collection
import scala.collection.JavaConversions._
import java.net.{Inet4Address, NetworkInterface}
import collection._
import java.util.{SortedMap => JavaSortedMap}
import scala.language.existentials
import scala.collection.immutable.ListMap
import org.slf4j.LoggerFactory

object QasinoReporter {

  val DEFAULT_PORT = 15597

  val defaultColumnsTypes = Seq[String](
    "string" // host
  )

  val defaultColumnsNames = Seq[String](
    "host" // host
  )

  val defaultColumnsValues = Array[Any](
    getFirstNonLoopbackAddress // host
  )

	val registryNameSeparator = "_"
	val illegalCharRegex = new scala.util.matching.Regex("""[^A-Za-z0-9_]""")

	def sanitizeString(name: String): String = {
		// Remove any instances of the illegal characters from the name
		illegalCharRegex.replaceAllIn(name.toLowerCase, registryNameSeparator)
	}

	def sanitizeRegistry(registry: MetricRegistry): MetricRegistry = {
		// Return a new MetricRegistry with names sanitized for qasino
		val sanitizedRegistry = new MetricRegistry
		val metricMap = mapAsScalaMap(registry.getMetrics)
		for ((name, metric) <- metricMap) {
			sanitizedRegistry.register(sanitizeString(name), metric)
		}
		sanitizedRegistry
	}

	def getFirstNonLoopbackAddress: String = {
		val interfaces = NetworkInterface.getNetworkInterfaces
		//for (interface <- interfaces) {
		val nonLoopbackInterfaces = interfaces.filter(!_.isLoopback)
		val default = "unavailable"
		var address = default
		for (i <- nonLoopbackInterfaces if address == default) {
			for (addr <- i.getInetAddresses if addr.isInstanceOf[Inet4Address] && address == default) {
				address = addr.getHostAddress
			}
		}
		address
	}

  def forRegistry(registry: MetricRegistry): Builder.type = {
    Builder.registry = registry
    Builder
  }

  object Builder {
    private[metrics] var registry: MetricRegistry = new MetricRegistry
    private[metrics] var host: String = "localhost"
    private[metrics] var port: Int = DEFAULT_PORT
    private[metrics] var secure: Boolean = false
    private[metrics] var uri: String = "request"
    private[metrics] var db_op: String = "add_table_data"
    private[metrics] var name: String = "QasinoReporter"
    private[metrics] var db_persist: Boolean = false
    private[metrics] var groupings: Set[String] = SortedSet.empty
    private[metrics] var filter: MetricFilter = MetricFilter.ALL
    private[metrics] var rateUnit: TimeUnit = TimeUnit.SECONDS
    private[metrics] var durationUnit: TimeUnit = TimeUnit.MILLISECONDS

    def withPort(port: Int): this.type = {
      Builder.port = port
      this
    }

    def withHost(host: String): this.type = {
      Builder.host = host
      this
    }

    def withSecure(secure: Boolean = true): this.type = {
      Builder.secure = secure
      this
    }

    def withUri(uri: String): this.type = {
      Builder.uri = uri
      this
    }

    def withOp(db_op: String): this.type = {
      Builder.db_op = db_op
      this
    }

    def withName(name: String): this.type = {
      Builder.name = name
      this
    }

    def withPersist(db_persist: Boolean = true): this.type = {
      Builder.db_persist = db_persist
      this
    }

    def withGroupings(groupings: Set[String]): this.type = {
      Builder.groupings = groupings.map {sanitizeString}
      this
    }

    def withFilter(filter: MetricFilter): this.type = {
      Builder.filter = filter
      this
    }

    def convertRatesTo(rateUnit: TimeUnit): this.type = {
      Builder.rateUnit = rateUnit
      this
    }

    def convertDurationsTo(durationUnit: TimeUnit): this.type = {
      Builder.durationUnit = durationUnit
      this
    }

    def build(): QasinoReporter = {
      new QasinoReporter
    }
  }

  private def registryHasCollisions(registry: MetricRegistry): Boolean = {
    // Check whether we have any name collisions after some sanitizing
    val namesSet = mutable.Set[String]()
    val registryNames = registry.getNames
    for (name <- asScalaSet(registryNames)) {
      val sanitizedName = sanitizeString(name)
      namesSet.add(sanitizedName)
    }
    namesSet.size < registryNames.size()
  }

  private def hasIllegalColumnNames(registry: MetricRegistry): Boolean = {
    var hasIllegalColName = false
    for (name <- registry.getNames if !hasIllegalColName) {
      val thisGrouping: Option[String] =
        Builder.groupings.toSeq.sortBy(_.length).reverse.find(s => name.startsWith(s + "_"))
      val suffix: String = if (thisGrouping.isDefined) {
        name.drop(thisGrouping.get.length + 1)
      }
      else name
      hasIllegalColName = suffix.matches("^[^A-Za-z].*")
    }
    hasIllegalColName
  }
}
import QasinoReporter._

class QasinoReporter extends
		ScheduledReporter(
      Builder.registry,
      Builder.name,
      Builder.filter,
      Builder.rateUnit,
      Builder.durationUnit) {
	val registry: MetricRegistry = Builder.registry
	val host: String = Builder.host
	val port: Int = Builder.port
	val secure: Boolean = Builder.secure
	val uri: String = Builder.uri
	val db_op: String = Builder.db_op
	val db_persist: Boolean = Builder.db_persist
	val name: String = Builder.name
	val groupings: Set[String] = Builder.groupings
	val filter: MetricFilter = Builder.filter
	val rateUnit: TimeUnit = Builder.rateUnit
	val durationUnit: TimeUnit = Builder.durationUnit

  // Set up Dispatch HTTP client
	private val dispatchHost = if (secure) dispatch.host(host, port).secure else dispatch.host(host, port)
	private val dispatchRequest = (dispatchHost / uri).POST <<? Map("op" -> db_op)

	// JSON mapper singleton
	private val mapper = new ObjectMapper()

	object QasinoRequestIdentifier extends scala.Enumeration {
		// Enumeration for all the JSON keys for qasino for safety
		type QasinoRequestIdentifier = Value
		val op, identity, tablename, table, column_names, column_types, rows, persist = Value
	}
	import QasinoRequestIdentifier._

	// Default map for JSON
	private[this] val db_persist_int = if (db_persist) 1 else 0
	private val defaultDataJson = mutable.Map[String, Any](
		op.toString -> db_op,
		identity.toString -> getFirstNonLoopbackAddress,
		persist.toString -> db_persist_int,
		table.toString -> mutable.Map[String, Any](
			tablename.toString -> Unit,
			column_names.toString-> Unit,
			column_types.toString -> Unit
		)
	)

	// Shorthand for a two dimensional map of any type
	type TwoDMap[K1, K2, Val] = ListMap[K1, ListMap[K2, Val]]

	def getColumnNames(metric: Metric, prefixWithSeparator: String = ""): Seq[String] = metric match {
		// Get the qasino column names for any metric type
		case gauge: Gauge[_] =>
			Seq(
        "value"
      ) map {prefixWithSeparator + _}
		case _: Counter =>
			Seq(
        "count"
      ) map {prefixWithSeparator + _}
		case _: Histogram =>
			Seq(
        "count",
        "max",
        "mean",
        "mid",
        "stddev",
        "p50",
        "p75",
        "p95",
        "p98",
        "p99",
        "p999"
      ) map {prefixWithSeparator + _}
		case _: Meter =>
			Seq(
        "count",
        "mean_rate",
        "m1_rate",
        "m5_rate",
        "m15_rate",
        "rate_unit"
      ) map {prefixWithSeparator + _}
		case _: Timer =>
			Seq(
        "count",
        "max",
        "mean",
        "min",
        "stddev",
        "p50",
        "p75",
        "p95",
        "p98",
        "p99",
        "p999",
        "mean_rate",
        "m1_rate",
        "m5_rate",
        "m15_rate",
        "rate_unit",
        "duration_unit"
      ) map {prefixWithSeparator + _}
		case _ => Seq.empty[String]
	}

	def getGroupedColumnNames(groupedMetrics: TwoDMap[String, String, Metric], prefix: String): Seq[String] = {
		var groupColumnNames = defaultColumnsNames
		val metricMap = groupedMetrics.getOrElse(prefix, Map.empty[String, Metric])
		for ((suffix, metric) <- metricMap) {
			val thisMetricColumnNames = getColumnNames(metric, suffix + "_")
			groupColumnNames = groupColumnNames ++ thisMetricColumnNames
		}
		groupColumnNames
	}

	def getColumnTypes(metric: Metric, prefix: String = ""): Seq[String] = metric match {
		// Get the qasino column types for any metric type
		case _: Gauge[_] => Seq(
      "string"  // value
    )
		case _: Counter => Seq(
      "int"  // count
    )
		case _: Histogram => Seq(
      "int", // count
      "int", // max
      "int", // mean
      "int", // min
      "int", // stddev
      "int", // p50
      "int", // p75
      "int", // p95
      "int", // p98
      "int", // p99
      "int"  // p999
    )
		case _: Meter => Seq(
      "int", // count
      "int", // mean_rate
      "int", // m1_rate
      "int", // m5_rate
      "int", // m15_rate
      "string" // rate_unit
    )
		case _: Timer => Seq(
      "int", // count
      "int", // max
      "int", // mean
      "int", // min
      "int", // stddev
      "int", // 50p
      "int", // 75p
      "int", // 95p
      "int", // 98p
      "int", // 99p
      "int", // 999p
      "int", // mean_rate
      "int", // m1_rate
      "int", // m5_rate
      "int", // m15_rate
      "string", // rate_unit
      "string"  // duration_unit
    )
		case _ => Seq.empty[String]
	}

	def getGroupedColumnTypes(groupedMetrics: TwoDMap[String, String, Metric], prefix: String): Seq[String] = {
		var groupColumnTypes = defaultColumnsTypes
		val metricMap = groupedMetrics.getOrElse(prefix, Map.empty[String, Metric])
		for ((_, metric) <- metricMap) {
			val thisMetricColumnTypes = getColumnTypes(metric)
			groupColumnTypes = groupColumnTypes ++ thisMetricColumnTypes
		}
		groupColumnTypes
	}

	def getColumnValues(metric: Metric) = metric match {
		// Get the qasino column values for any metric type
		case gauge: Gauge[_] => Array(
      gauge.getValue.toString
    )
		case counter: Counter => Array(
      counter.getCount
    )
		case histogram: Histogram =>
			val snap = histogram.getSnapshot
			Array(
        histogram.getCount,
        convertDuration(snap.getMax),
        convertDuration(snap.getMean),
        convertDuration(snap.getMin),
        convertDuration(snap.getStdDev),
        convertDuration(snap.getMedian),
        convertDuration(snap.get75thPercentile),
        convertDuration(snap.get95thPercentile),
        convertDuration(snap.get98thPercentile),
        convertDuration(snap.get99thPercentile),
        convertDuration(snap.get999thPercentile)
      )
		case meter: Meter =>
			Array(
        meter.getCount,
<<<<<<< HEAD
        rateUnit,
        convertRate(meter.getOneMinuteRate),
        convertRate(meter.getFiveMinuteRate),
        convertRate(meter.getFifteenMinuteRate),
        convertRate(meter.getMeanRate)
=======
        meter.getMeanRate,
        meter.getOneMinuteRate,
        meter.getFiveMinuteRate,
        meter.getFifteenMinuteRate,
        rateUnit
>>>>>>> a50b30f7
      )
		case timer: Timer =>
      val snap = timer.getSnapshot
			Array(
<<<<<<< HEAD
        convertDuration(timer.getCount),
        convertDuration(snap.getMax),
        convertDuration(snap.getMean),
        convertDuration(snap.getMin),
        convertDuration(snap.getStdDev),
        convertDuration(snap.getMedian),
        convertDuration(snap.get75thPercentile),
        convertDuration(snap.get95thPercentile),
        convertDuration(snap.get98thPercentile),
        convertDuration(snap.get99thPercentile),
        convertDuration(snap.get999thPercentile),
        convertRate(timer.getMeanRate),
        convertRate(timer.getOneMinuteRate),
        convertRate(timer.getFiveMinuteRate),
        convertRate(timer.getFifteenMinuteRate)
=======
        timer.getCount,
        snap.getMax,
        snap.getMean,
        snap.getMin,
        snap.getStdDev,
        snap.getMedian,
        snap.get75thPercentile,
        snap.get95thPercentile,
        snap.get98thPercentile,
        snap.get99thPercentile,
        snap.get999thPercentile,
        timer.getMeanRate,
        timer.getOneMinuteRate,
        timer.getFiveMinuteRate,
        timer.getFifteenMinuteRate,
        rateUnit,
        durationUnit
>>>>>>> a50b30f7
      )
	}

	def getGroupedColumnValues(groupedMetrics: TwoDMap[String, String, Metric], prefix: String):
	Array[Any] = {
		var groupColumnValues = defaultColumnsValues
		val metricMap = groupedMetrics.getOrElse(prefix, Map.empty[String, Metric])
		for ((_, metric) <- metricMap) {
			val thisMetricColumnValues = getColumnValues(metric)
			groupColumnValues = groupColumnValues ++ thisMetricColumnValues
		}
		groupColumnValues
	}

	def getJsonForMetric(metric: Metric, name: String): String = {
		// Get the qasino json data for any metric type
		var postDataMap = defaultDataJson
		val col_names = seqAsJavaList(getColumnNames(metric))
		val col_types = seqAsJavaList(getColumnTypes(metric))
		val r = java.util.Arrays.asList(seqAsJavaList(getColumnValues(metric)))
		val tableMap = mutable.Map[String, Any](
			tablename.toString -> name,
			column_names.toString -> col_names,
			column_types.toString -> col_types,
			rows.toString -> r
		)
		postDataMap = postDataMap + (table.toString -> mapAsJavaMap(tableMap))
		mapper.writeValueAsString(mapAsJavaMap(postDataMap))
	}

	def getGroupedJson(groupedMetrics: TwoDMap[String, String, Metric], prefix: String): String = {
		// Get the qasino json data for any grouped metric type
		var postDataMap = defaultDataJson
		val col_names = seqAsJavaList(getGroupedColumnNames(groupedMetrics, prefix))
		val col_types =  seqAsJavaList(getGroupedColumnTypes(groupedMetrics, prefix))
		val r = java.util.Arrays.asList(seqAsJavaList(getGroupedColumnValues(groupedMetrics, prefix)))
		val tableMap = mutable.Map[String, Any](
			tablename.toString -> prefix,
			column_names.toString -> col_names,
			column_types.toString -> col_types,
			rows.toString -> r
		)
		postDataMap = postDataMap + (table.toString -> mapAsJavaMap(tableMap))
		mapper.writeValueAsString(mapAsJavaMap(postDataMap))
	}

	def groupMetrics(metrics: Map[String, Metric]): TwoDMap[String, String, Metric] = {
		var groupedMetrics: TwoDMap[String, String, Metric] = ListMap.empty
		val emptryString = ""
		for ((name, metric) <- metrics) {
			// Match groups going by longest group name to shortest
			val thisGrouping: Option[String] =
				groupings.toSeq.sortBy(_.length).reverse.find(s => name.startsWith(s + "_"))
			val suffix: String = if (thisGrouping.isDefined) {
				// Add one to the length for the separator
				name.drop(thisGrouping.get.length + 1)
			}
			else name
			var subgroupedMetrics: ListMap[String, Metric] = groupedMetrics.getOrElse(thisGrouping.getOrElse(emptryString), ListMap.empty)
			subgroupedMetrics = subgroupedMetrics + (suffix -> metric)
			groupedMetrics = groupedMetrics + (thisGrouping.getOrElse(emptryString) -> subgroupedMetrics)
		}
		groupedMetrics
	}

	def getJsonForMetrics(nameToMetric: ListMap[String, Metric]): Seq[String] = {
		var jsonForMetrics = Seq.empty[String]
		val groupedMetrics = groupMetrics(mapAsScalaMap(nameToMetric))
		for ((prefix, metricMap) <- groupedMetrics) {
			if (prefix.isEmpty) {
				// No prefix, process this metric by itself
				for ((name, metric) <- metricMap) {
					jsonForMetrics = jsonForMetrics :+ getJsonForMetric(metric, name)
				}
			}
			else {
				// This metric is part of a group, all of whom should be reported together
				jsonForMetrics = jsonForMetrics :+ getGroupedJson(groupedMetrics, prefix)
			}
		}
		jsonForMetrics
	}

	def reportToQasino(nameToMetric: ListMap[String, Metric]) {
		for (jsonStr <- getJsonForMetrics(nameToMetric)) {
			val postWithParams = dispatchRequest << jsonStr
			dispatch.Http(postWithParams OK as.String)
		}
	}

	def combineMetricsToMap(
		 gauges: JavaSortedMap[String, Gauge[_]] = registry.getGauges,
		 counters: JavaSortedMap[String, Counter] = registry.getCounters,
		 histograms: JavaSortedMap[String, Histogram] = registry.getHistograms,
		 meters: JavaSortedMap[String, Meter] = registry.getMeters,
		 timers: JavaSortedMap[String, Timer] = registry.getTimers): ListMap[String, Metric] = {
		ListMap(gauges.toSeq: _*) ++
		ListMap(counters.toSeq: _*) ++
		ListMap(histograms.toSeq: _*) ++
		ListMap(meters.toSeq: _*) ++
		ListMap(timers.toSeq: _*)
	}

  override def report (
			gauges: JavaSortedMap[String, Gauge[_]],
			counters: JavaSortedMap[String, Counter],
			histograms: JavaSortedMap[String, Histogram],
			meters: JavaSortedMap[String, Meter],
			timers: JavaSortedMap[String, Timer]) {

    val sanitizedRegistry = sanitizeRegistry(registry)
    try {
      if (registryHasCollisions(registry)) {
        throw new IllegalArgumentException(
          "Found a collision within registry names after sanitation"
        )
      }
      if (hasIllegalColumnNames(registry)) {
        throw new IllegalArgumentException(
          "Found a column beginning with a non-alpha character"
        )
      }
    }
    catch {
      case ex: Throwable =>
        stop()
        throw ex
    }
		//reportToQasino(combineMetricsToMap(gauges, counters, histograms, meters, timers))
    reportToQasino(combineMetricsToMap(
      sanitizedRegistry.getGauges,
      sanitizedRegistry.getCounters,
      sanitizedRegistry.getHistograms,
      sanitizedRegistry.getMeters,
      sanitizedRegistry.getTimers
    ))
	}

  def shutdown(): Unit = {
    stop() // Stop the timer
    report() // Flush out the remaining data
  }
}<|MERGE_RESOLUTION|>--- conflicted
+++ resolved
@@ -371,24 +371,15 @@
 		case meter: Meter =>
 			Array(
         meter.getCount,
-<<<<<<< HEAD
-        rateUnit,
+        convertRate(meter.getMeanRate),
         convertRate(meter.getOneMinuteRate),
         convertRate(meter.getFiveMinuteRate),
         convertRate(meter.getFifteenMinuteRate),
-        convertRate(meter.getMeanRate)
-=======
-        meter.getMeanRate,
-        meter.getOneMinuteRate,
-        meter.getFiveMinuteRate,
-        meter.getFifteenMinuteRate,
         rateUnit
->>>>>>> a50b30f7
       )
 		case timer: Timer =>
       val snap = timer.getSnapshot
 			Array(
-<<<<<<< HEAD
         convertDuration(timer.getCount),
         convertDuration(snap.getMax),
         convertDuration(snap.getMean),
@@ -403,26 +394,9 @@
         convertRate(timer.getMeanRate),
         convertRate(timer.getOneMinuteRate),
         convertRate(timer.getFiveMinuteRate),
-        convertRate(timer.getFifteenMinuteRate)
-=======
-        timer.getCount,
-        snap.getMax,
-        snap.getMean,
-        snap.getMin,
-        snap.getStdDev,
-        snap.getMedian,
-        snap.get75thPercentile,
-        snap.get95thPercentile,
-        snap.get98thPercentile,
-        snap.get99thPercentile,
-        snap.get999thPercentile,
-        timer.getMeanRate,
-        timer.getOneMinuteRate,
-        timer.getFiveMinuteRate,
-        timer.getFifteenMinuteRate,
+        convertRate(timer.getFifteenMinuteRate),
         rateUnit,
         durationUnit
->>>>>>> a50b30f7
       )
 	}
 
